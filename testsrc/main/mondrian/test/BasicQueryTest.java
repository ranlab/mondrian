--- conflicted
+++ resolved
@@ -7231,7 +7231,6 @@
         }
     }
 
-<<<<<<< HEAD
     /**
      * Unit test for {@link StatisticsProvider} and implementations
      * {@link JdbcStatisticsProvider} and
@@ -7298,14 +7297,6 @@
         }
     }
 
-    /**
-     * Dummy statistics provider for
-     * {@link mondrian.test.BasicQueryTest#testStatistics()}.
-     */
-    public static class MyJdbcStatisticsProvider
-        extends JdbcStatisticsProvider
-    {
-=======
     public void testResultLimit() throws Exception {
         propSaver.set(
             MondrianProperties.instance().ResultLimit,
@@ -7318,7 +7309,15 @@
             5000);
         executeQuery(
             "select CrossJoin([Product].[Brand Name].Members, [Gender].[Gender].Members) on columns from [Sales]");
->>>>>>> d8f89513
+    }
+
+    /**
+     * Dummy statistics provider for
+     * {@link mondrian.test.BasicQueryTest#testStatistics()}.
+     */
+    public static class MyJdbcStatisticsProvider
+        extends JdbcStatisticsProvider
+    {
     }
 }
 
