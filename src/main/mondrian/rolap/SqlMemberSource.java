--- conflicted
+++ resolved
@@ -492,21 +492,6 @@
         list.add(i + 1, member);
     }
 
-<<<<<<< HEAD
-=======
-    public enum Sgo {
-        SELECT, SELECT_ORDER, SELECT_GROUP, SELECT_GROUP_ORDER;
-
-        public Sgo maybeOrder(boolean needsOrderBy) {
-            return values()[Util.bit(ordinal(), 0, needsOrderBy)];
-        }
-
-        public Sgo maybeGroup(boolean needsGroupBy) {
-            return values()[Util.bit(ordinal(), 1, needsGroupBy)];
-        }
-    }
-
->>>>>>> 18ac99aa
     private String makeKeysSql(
         SqlTupleReader.ColumnLayoutBuilder layoutBuilder,
         List<RolapSchema.PhysColumn> keyList)
